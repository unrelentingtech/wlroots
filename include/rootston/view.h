#ifndef _ROOTSTON_VIEW_H
#define _ROOTSTON_VIEW_H

#include <stdbool.h>
#include <wlr/config.h>
#include <wlr/types/wlr_box.h>
#include <wlr/types/wlr_surface.h>
#include <wlr/types/wlr_xdg_shell_v6.h>

struct roots_wl_shell_surface {
	struct roots_view *view;

	struct wl_listener destroy;
	struct wl_listener new_popup;
	struct wl_listener request_move;
	struct wl_listener request_resize;
	struct wl_listener request_maximize;
	struct wl_listener request_fullscreen;
	struct wl_listener set_state;

	struct wl_listener surface_commit;
};

struct roots_xdg_surface_v6 {
	struct roots_view *view;

	struct wl_listener destroy;
	struct wl_listener new_popup;
	struct wl_listener request_move;
	struct wl_listener request_resize;
	struct wl_listener request_maximize;
	struct wl_listener request_fullscreen;

	struct wl_listener surface_commit;

	uint32_t pending_move_resize_configure_serial;
};

struct roots_xwayland_surface {
	struct roots_view *view;

	struct wl_listener destroy;
	struct wl_listener request_configure;
	struct wl_listener request_move;
	struct wl_listener request_resize;
	struct wl_listener request_maximize;
	struct wl_listener request_fullscreen;
	struct wl_listener map_notify;
	struct wl_listener unmap_notify;

	struct wl_listener surface_commit;
};

enum roots_view_type {
	ROOTS_WL_SHELL_VIEW,
	ROOTS_XDG_SHELL_V6_VIEW,
	ROOTS_XWAYLAND_VIEW,
};

struct roots_view {
	struct roots_desktop *desktop;
	struct wl_list link; // roots_desktop::views

	double x, y;
	float rotation;

	bool decorated;
	int border_width;
	int titlebar_height;

	bool maximized;
	struct roots_output *fullscreen_output;
	struct {
		double x, y;
		uint32_t width, height;
		float rotation;
	} saved;

	struct {
		bool update_x, update_y;
		double x, y;
		uint32_t width, height;
	} pending_move_resize;

	// TODO: Something for roots-enforced width/height
	enum roots_view_type type;
	union {
		struct wlr_wl_shell_surface *wl_shell_surface;
		struct wlr_xdg_surface_v6 *xdg_surface_v6;
#ifdef WLR_HAS_XWAYLAND
		struct wlr_xwayland_surface *xwayland_surface;
#endif
	};
	union {
		struct roots_wl_shell_surface *roots_wl_shell_surface;
		struct roots_xdg_surface_v6 *roots_xdg_surface_v6;
#ifdef WLR_HAS_XWAYLAND
		struct roots_xwayland_surface *roots_xwayland_surface;
#endif
	};

	struct wlr_surface *wlr_surface;
	struct wl_list children; // roots_view_child::link

	struct wl_listener new_subsurface;

	struct {
		struct wl_signal destroy;
	} events;

	// TODO: This would probably be better as a field that's updated on a
	// configure event from the xdg_shell
	// If not then this should follow the typical type/impl pattern we use
	// elsewhere
	void (*get_size)(const struct roots_view *view, struct wlr_box *box);
	void (*activate)(struct roots_view *view, bool active);
	void (*move)(struct roots_view *view, double x, double y);
	void (*resize)(struct roots_view *view, uint32_t width, uint32_t height);
	void (*move_resize)(struct roots_view *view, double x, double y,
		uint32_t width, uint32_t height);
	void (*maximize)(struct roots_view *view, bool maximized);
	void (*set_fullscreen)(struct roots_view *view, bool fullscreen);
	void (*close)(struct roots_view *view);
};

struct roots_view_child {
	struct roots_view *view;
	struct wlr_surface *wlr_surface;
	struct wl_list link;

	struct wl_listener commit;
	struct wl_listener new_subsurface;

	void (*destroy)(struct roots_view_child *child);
};

struct roots_subsurface {
	struct roots_view_child view_child;
	struct wlr_subsurface *wlr_subsurface;
	struct wl_listener destroy;
};

struct roots_wl_shell_popup {
	struct roots_view_child view_child;
	struct wlr_wl_shell_surface *wlr_wl_shell_surface;
	struct wl_listener destroy;
	struct wl_listener set_state;
	struct wl_listener new_popup;
};

struct roots_xdg_popup_v6 {
	struct roots_view_child view_child;
	struct wlr_xdg_popup_v6 *wlr_popup;
	struct wl_listener destroy;
	struct wl_listener new_popup;
};

void view_get_box(const struct roots_view *view, struct wlr_box *box);
void view_activate(struct roots_view *view, bool active);
void view_move(struct roots_view *view, double x, double y);
void view_resize(struct roots_view *view, uint32_t width, uint32_t height);
void view_move_resize(struct roots_view *view, double x, double y,
	uint32_t width, uint32_t height);
void view_maximize(struct roots_view *view, bool maximized);
void view_set_fullscreen(struct roots_view *view, bool fullscreen,
	struct wlr_output *output);
void view_close(struct roots_view *view);
bool view_center(struct roots_view *view);
void view_setup(struct roots_view *view);
void view_teardown(struct roots_view *view);

<<<<<<< HEAD
void view_child_init(struct roots_view_child *child, struct roots_view *view,
	struct wlr_surface *wlr_surface);
void view_child_finish(struct roots_view_child *child);

struct roots_subsurface *subsurface_create(struct roots_view *view,
	struct wlr_subsurface *wlr_subsurface);
=======
void view_get_deco_box(const struct roots_view *view, struct wlr_box *box);

enum roots_deco_part {
	ROOTS_DECO_PART_NONE = 0,
	ROOTS_DECO_PART_TOP_BORDER = (1 << 0),
	ROOTS_DECO_PART_BOTTOM_BORDER = (1 << 1),
	ROOTS_DECO_PART_LEFT_BORDER = (1 << 2),
	ROOTS_DECO_PART_RIGHT_BORDER = (1 << 3),
	ROOTS_DECO_PART_TITLEBAR = (1 << 4),
};

enum roots_deco_part view_get_deco_part(struct roots_view *view, double sx, double sy);
>>>>>>> 7a2e9a17

#endif<|MERGE_RESOLUTION|>--- conflicted
+++ resolved
@@ -169,14 +169,6 @@
 void view_setup(struct roots_view *view);
 void view_teardown(struct roots_view *view);
 
-<<<<<<< HEAD
-void view_child_init(struct roots_view_child *child, struct roots_view *view,
-	struct wlr_surface *wlr_surface);
-void view_child_finish(struct roots_view_child *child);
-
-struct roots_subsurface *subsurface_create(struct roots_view *view,
-	struct wlr_subsurface *wlr_subsurface);
-=======
 void view_get_deco_box(const struct roots_view *view, struct wlr_box *box);
 
 enum roots_deco_part {
@@ -189,6 +181,12 @@
 };
 
 enum roots_deco_part view_get_deco_part(struct roots_view *view, double sx, double sy);
->>>>>>> 7a2e9a17
+
+void view_child_init(struct roots_view_child *child, struct roots_view *view,
+	struct wlr_surface *wlr_surface);
+void view_child_finish(struct roots_view_child *child);
+
+struct roots_subsurface *subsurface_create(struct roots_view *view,
+	struct wlr_subsurface *wlr_subsurface);
 
 #endif