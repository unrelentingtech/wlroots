#ifndef WLR_RENDER_INTERFACE_H
#define WLR_RENDER_INTERFACE_H

#include <EGL/egl.h>
#include <EGL/eglext.h>
#include <stdbool.h>
#include <wayland-server-protocol.h>
#include <wlr/render.h>
#include <wlr/types/wlr_box.h>
#include <wlr/types/wlr_output.h>
#include <wlr/types/wlr_linux_dmabuf.h>

struct wlr_renderer_impl;

struct wlr_renderer {
	struct wlr_renderer_impl *impl;
};

struct wlr_renderer_impl {
	void (*begin)(struct wlr_renderer *renderer, struct wlr_output *output);
	void (*end)(struct wlr_renderer *renderer);
	void (*clear)(struct wlr_renderer *renderer, const float color[static 4]);
	void (*scissor)(struct wlr_renderer *renderer, struct wlr_box *box);
	struct wlr_texture *(*texture_create)(struct wlr_renderer *renderer);
	bool (*render_texture_with_matrix)(struct wlr_renderer *renderer,
		struct wlr_texture *texture, const float matrix[static 9],
		float alpha);
	void (*render_quad)(struct wlr_renderer *renderer,
		const float color[static 4], const float matrix[static 9]);
	void (*render_ellipse)(struct wlr_renderer *renderer,
		const float color[static 4], const float matrix[static 9]);
	const enum wl_shm_format *(*formats)(
		struct wlr_renderer *renderer, size_t *len);
	bool (*buffer_is_drm)(struct wlr_renderer *renderer,
		struct wl_resource *buffer);
	bool (*read_pixels)(struct wlr_renderer *renderer, enum wl_shm_format fmt,
		uint32_t stride, uint32_t width, uint32_t height,
		uint32_t src_x, uint32_t src_y, uint32_t dst_x, uint32_t dst_y,
		void *data);
	bool (*format_supported)(struct wlr_renderer *renderer,
		enum wl_shm_format fmt);
	void (*destroy)(struct wlr_renderer *renderer);
};

void wlr_renderer_init(struct wlr_renderer *renderer,
		struct wlr_renderer_impl *impl);

struct wlr_texture_impl {
	bool (*upload_pixels)(struct wlr_texture *texture,
		enum wl_shm_format format, int stride, int width, int height,
		const unsigned char *pixels);
	bool (*update_pixels)(struct wlr_texture *texture,
		enum wl_shm_format format, int stride, int x, int y,
		int width, int height, const unsigned char *pixels);
	bool (*upload_shm)(struct wlr_texture *texture, uint32_t format,
		struct wl_shm_buffer *shm);
	bool (*update_shm)(struct wlr_texture *texture, uint32_t format,
		int x, int y, int width, int height, struct wl_shm_buffer *shm);
	bool (*upload_drm)(struct wlr_texture *texture,
		struct wl_resource *drm_buf);
	bool (*upload_eglimage)(struct wlr_texture *texture, EGLImageKHR image,
		uint32_t width, uint32_t height);
<<<<<<< HEAD
	void (*get_matrix)(struct wlr_texture *state, float mat[static 9],
		const float projection[static 9], int x, int y);
=======
	bool (*upload_dmabuf)(struct wlr_texture *texture,
		struct wl_resource *dmabuf_resource);
	void (*get_matrix)(struct wlr_texture *state,
		float (*matrix)[16], const float (*projection)[16], int x, int y);
>>>>>>> de0e40d6
	void (*get_buffer_size)(struct wlr_texture *texture,
		struct wl_resource *resource, int *width, int *height);
	void (*bind)(struct wlr_texture *texture);
	void (*destroy)(struct wlr_texture *texture);
};

void wlr_texture_init(struct wlr_texture *texture,
		struct wlr_texture_impl *impl);
void wlr_texture_bind(struct wlr_texture *texture);
void wlr_texture_get_buffer_size(struct wlr_texture *texture,
		struct wl_resource *resource, int *width, int *height);

#endif<|MERGE_RESOLUTION|>--- conflicted
+++ resolved
@@ -60,15 +60,10 @@
 		struct wl_resource *drm_buf);
 	bool (*upload_eglimage)(struct wlr_texture *texture, EGLImageKHR image,
 		uint32_t width, uint32_t height);
-<<<<<<< HEAD
+	bool (*upload_dmabuf)(struct wlr_texture *texture,
+		struct wl_resource *dmabuf_resource);
 	void (*get_matrix)(struct wlr_texture *state, float mat[static 9],
 		const float projection[static 9], int x, int y);
-=======
-	bool (*upload_dmabuf)(struct wlr_texture *texture,
-		struct wl_resource *dmabuf_resource);
-	void (*get_matrix)(struct wlr_texture *state,
-		float (*matrix)[16], const float (*projection)[16], int x, int y);
->>>>>>> de0e40d6
 	void (*get_buffer_size)(struct wlr_texture *texture,
 		struct wl_resource *resource, int *width, int *height);
 	void (*bind)(struct wlr_texture *texture);
