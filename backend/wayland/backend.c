--- conflicted
+++ resolved
@@ -120,12 +120,6 @@
 	return NULL;
 }
 
-<<<<<<< HEAD
-static void handle_display_destroy(struct wl_listener *listener, void *data) {
-	struct wlr_wl_backend *backend =
-		wl_container_of(listener, backend, local_display_destroy);
-	wlr_wl_backend_destroy(&backend->backend);
-=======
 void wlr_wl_output_layout_get_box(struct wlr_wl_backend *backend,
 		struct wlr_box *box) {
 	int min_x = INT_MAX, min_y = INT_MAX;
@@ -156,7 +150,12 @@
 	box->y = min_y;
 	box->width = max_x - min_x;
 	box->height = max_y - min_y;
->>>>>>> a9fb071d
+}
+
+static void handle_display_destroy(struct wl_listener *listener, void *data) {
+	struct wlr_wl_backend *backend =
+		wl_container_of(listener, backend, local_display_destroy);
+	wlr_wl_backend_destroy(&backend->backend);
 }
 
 struct wlr_backend *wlr_wl_backend_create(struct wl_display *display) {
